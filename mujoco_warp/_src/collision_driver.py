--- conflicted
+++ resolved
@@ -16,10 +16,7 @@
 import warp as wp
 
 from .collision_box import box_box_narrowphase
-<<<<<<< HEAD
-=======
 from .collision_convex import gjk_narrowphase
->>>>>>> 3e74fbbe
 from .collision_primitive import primitive_narrowphase
 from .types import MJ_MINVAL
 from .types import Data
