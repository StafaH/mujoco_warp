--- conflicted
+++ resolved
@@ -991,13 +991,9 @@
     ray_geomid=wp.zeros((nworld, 1), dtype=int),
     # mul_m
     energy_vel_mul_m_skip=wp.zeros((nworld,), dtype=bool),
-<<<<<<< HEAD
     inverse_mul_m_skip=wp.array((nworld,), dtype=bool),
-=======
-    discrete_acc_mul_m_skip=wp.array((nworld,), dtype=bool),
     # actuator
     actuator_trntype_body_ncon=wp.zeros((nworld, np.sum(mjm.actuator_trntype == mujoco.mjtTrn.mjTRN_BODY)), dtype=int),
->>>>>>> 2f9aab5c
   )
 
 
@@ -1331,13 +1327,9 @@
     ray_geomid=wp.zeros((nworld, 1), dtype=int),
     # mul_m
     energy_vel_mul_m_skip=wp.zeros((nworld,), dtype=bool),
-<<<<<<< HEAD
     inverse_mul_m_skip=wp.zeros((nworld,), dtype=bool),
-=======
-    discrete_acc_mul_m_skip=wp.zeros((nworld,), dtype=bool),
     # actuator
     actuator_trntype_body_ncon=wp.zeros((nworld, np.sum(mjm.actuator_trntype == mujoco.mjtTrn.mjTRN_BODY)), dtype=int),
->>>>>>> 2f9aab5c
   )
 
 
