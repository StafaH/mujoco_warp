--- conflicted
+++ resolved
@@ -90,27 +90,6 @@
     with self.assertRaises(NotImplementedError):
       mjwarp.put_model(mjm)
 
-<<<<<<< HEAD
-  def test_actuator_gaintype(self):
-    mjm = mujoco.MjModel.from_xml_string("""
-      <mujoco>
-        <worldbody>
-          <site name="siteworld"/>
-          <body>          
-            <geom type="sphere" size=".1"/>
-            <site name="site0"/>
-            <joint name="slide" type="slide"/>
-          </body>
-        </worldbody>  
-        <tendon>
-          <spatial name="tendon">
-            <site site="siteworld"/>
-            <site site="site0"/>
-          </spatial>                      
-        </tendon>
-        <actuator>
-          <muscle tendon="tendon" lengthrange="0 1"/>
-=======
   def test_actuator_trntype(self):
     mjm = mujoco.MjModel.from_xml_string("""
       <mujoco>
@@ -153,8 +132,33 @@
           <general joint="slide" dyntype="integrator"/>
           <general joint="slide" dyntype="filter"/>
           <general joint="slide" dyntype="muscle"/>
->>>>>>> 040718b3
         </actuator>
+      </mujoco>
+    """)
+
+    with self.assertRaises(NotImplementedError):
+      mjwarp.put_model(mjm)
+
+  def test_actuator_gaintype(self):
+    mjm = mujoco.MjModel.from_xml_string("""
+      <mujoco>
+        <worldbody>
+          <site name="siteworld"/>
+          <body>          
+            <geom type="sphere" size=".1"/>
+            <site name="site0"/>
+            <joint name="slide" type="slide"/>
+          </body>
+        </worldbody>  
+        <tendon>
+          <spatial name="tendon">
+            <site site="siteworld"/>
+            <site site="site0"/>
+          </spatial>                      
+        </tendon>
+        <actuator>
+          <muscle tendon="tendon" lengthrange="0 1"/>
+          </actuator>
       </mujoco>
     """)
 
