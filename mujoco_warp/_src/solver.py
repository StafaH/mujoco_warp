--- conflicted
+++ resolved
@@ -1563,13 +1563,8 @@
   if condim == 1:
     return
 
-<<<<<<< HEAD
   mu = contact_friction_in[conid][0] / wp.sqrt(opt_impratio)
-  n = efc_u_in[conid, 0]
-=======
-  mu = contact_friction_in[conid][0] / opt_impratio
   n = efc_u_in[conid][0]
->>>>>>> 7ba336b2
   tt = efc_uu_in[conid]
   if tt <= 0.0:
     t = 0.0
@@ -1690,13 +1685,8 @@
   friction = contact_friction_in[conid]
   efcid = contact_efc_address_in[conid, dimid]
 
-<<<<<<< HEAD
   mu = friction[0] / wp.sqrt(opt_impratio)
-  n = efc_u_in[conid, 0]
-=======
-  mu = friction[0] / opt_impratio
   n = efc_u_in[conid][0]
->>>>>>> 7ba336b2
   tt = efc_uu_in[conid]
   if tt <= 0.0:
     t = 0.0
@@ -2109,17 +2099,9 @@
     if condim == 1:
       continue
 
-<<<<<<< HEAD
-    if (dim1id >= condim) or (dim2id >= condim):
-      continue
-
-    mu = contact_friction_in[conid][0] / wp.sqrt(opt_impratio)
-    n = efc_u_in[conid, 0]
-=======
     fri = contact_friction_in[conid]
-    mu = fri[0] / opt_impratio
+    mu = fri[0] / wp.sqrt(opt_impratio)
     n = efc_u_in[conid][0]
->>>>>>> 7ba336b2
     tt = efc_uu_in[conid]
     if tt <= 0.0:
       t = 0.0
