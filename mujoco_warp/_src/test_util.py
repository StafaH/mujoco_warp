# Copyright 2025 The Newton Developers
#
# Licensed under the Apache License, Version 2.0 (the "License");
# you may not use this file except in compliance with the License.
# You may obtain a copy of the License at
#
#     http://www.apache.org/licenses/LICENSE-2.0
#
# Unless required by applicable law or agreed to in writing, software
# distributed under the License is distributed on an "AS IS" BASIS,
# WITHOUT WARRANTIES OR CONDITIONS OF ANY KIND, either express or implied.
# See the License for the specific language governing permissions and
# limitations under the License.
# ==============================================================================

"""Utilities for testing."""

import time
from typing import Callable, Tuple

import mujoco
import numpy as np
import warp as wp
from etils import epath

from . import io
from . import warp_util
from .types import Data
from .types import Model


def fixture(
  fname: str,
  keyframe: int = -1,
  sparse: bool = True,
<<<<<<< HEAD
  contact: bool = True,
=======
  cone: int = mujoco.mjtCone.mjCONE_PYRAMIDAL,
>>>>>>> 3e74fbbe
  gravity: bool = True,
):
  path = epath.resource_path("mujoco_warp") / "test_data" / fname
  mjm = mujoco.MjModel.from_xml_path(path.as_posix())
<<<<<<< HEAD
  if not contact:
    mjm.opt.disableflags |= mujoco.mjtDisableBit.mjDSBL_CONTACT
  if not gravity:
    mjm.opt.disableflags |= mujoco.mjtDisableBit.mjDSBL_GRAVITY
=======
  mjm.opt.cone = cone
>>>>>>> 3e74fbbe
  mjm.opt.jacobian = sparse
  if not gravity:
    mjm.opt.disableflags |= mujoco.mjtDisableBit.mjDSBL_GRAVITY
  mjd = mujoco.MjData(mjm)
  if keyframe > -1:
    mujoco.mj_resetDataKeyframe(mjm, mjd, keyframe)
  # give the system a little kick to ensure we have non-identity rotations
  mjd.qvel = np.random.uniform(-0.01, 0.01, mjm.nv)
  mujoco.mj_step(mjm, mjd, 3)  # let dynamics get state significantly non-zero
  mujoco.mj_forward(mjm, mjd)
  m = io.put_model(mjm)
  d = io.put_data(mjm, mjd)
  return mjm, mjd, m, d


def _sum(stack1, stack2):
  ret = {}
  for k in stack1:
    times1, sub_stack1 = stack1[k]
    times2, sub_stack2 = stack2[k]
    times = [t1 + t2 for t1, t2 in zip(times1, times2)]
    ret[k] = (times, _sum(sub_stack1, sub_stack2))
  return ret


def benchmark(
  fn: Callable[[Model, Data], None],
  m: Model,
  d: Data,
  nstep: int,
  event_trace: bool = False,
  measure_alloc: bool = False,
) -> Tuple[float, float, dict, list, list]:
  """Benchmark a function of Model and Data."""
  jit_beg = time.perf_counter()

  fn(m, d)

  jit_end = time.perf_counter()
  jit_duration = jit_end - jit_beg
  wp.synchronize()

  trace = {}
  ncon, nefc = [], []

  with warp_util.EventTracer(enabled=event_trace) as tracer:
    # capture the whole function as a CUDA graph
    with wp.ScopedCapture() as capture:
      fn(m, d)
    graph = capture.graph

    run_beg = time.perf_counter()
    for _ in range(nstep):
      wp.capture_launch(graph)
      if trace:
        trace = _sum(trace, tracer.trace())
      else:
        trace = tracer.trace()
      if measure_alloc:
        wp.synchronize()
        ncon.append(d.ncon.numpy()[0])
        nefc.append(d.nefc.numpy()[0])
    wp.synchronize()
    run_end = time.perf_counter()
    run_duration = run_end - run_beg

  return jit_duration, run_duration, trace, ncon, nefc<|MERGE_RESOLUTION|>--- conflicted
+++ resolved
@@ -33,23 +33,17 @@
   fname: str,
   keyframe: int = -1,
   sparse: bool = True,
-<<<<<<< HEAD
   contact: bool = True,
-=======
   cone: int = mujoco.mjtCone.mjCONE_PYRAMIDAL,
->>>>>>> 3e74fbbe
   gravity: bool = True,
 ):
   path = epath.resource_path("mujoco_warp") / "test_data" / fname
   mjm = mujoco.MjModel.from_xml_path(path.as_posix())
-<<<<<<< HEAD
   if not contact:
     mjm.opt.disableflags |= mujoco.mjtDisableBit.mjDSBL_CONTACT
   if not gravity:
     mjm.opt.disableflags |= mujoco.mjtDisableBit.mjDSBL_GRAVITY
-=======
   mjm.opt.cone = cone
->>>>>>> 3e74fbbe
   mjm.opt.jacobian = sparse
   if not gravity:
     mjm.opt.disableflags |= mujoco.mjtDisableBit.mjDSBL_GRAVITY
